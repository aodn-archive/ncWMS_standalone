<?xml version="1.0" encoding="UTF-8"?>
<project xmlns="http://maven.apache.org/POM/4.0.0" xmlns:xsi="http://www.w3.org/2001/XMLSchema-instance"
	xsi:schemaLocation="http://maven.apache.org/POM/4.0.0 http://maven.apache.org/maven-v4_0_0.xsd">
	<modelVersion>4.0.0</modelVersion>


  <groupId>uk.ac.rdg.resc</groupId>
  <artifactId>ncwms</artifactId>
  <!-- packaging>${packaging.type}</packaging-->
  <!-- packaging>jar</packaging-->
  <name>ncWMS</name>
  <!--version>1.0.tds.4.3.20120807.1030</version-->
  <!-- version>1.0.tds.4.3.20121211.1130</version-->
  <!-- version>1.0.tds.4.3.20130116.1130</version-->
<<<<<<< HEAD
  <version>1.0.tds.4.3.20130402.1500-SNAPSHOT</version>
  
=======
  <!-- version>1.0.tds.4.3.20130402.1500</version-->
  <version>1.0.tds.4.3.20130523.1500</version>
>>>>>>> 1977a489
  <description>
    ncWMS is an OGC Web Map Service (WMS) for geospatial data that are
    stored in CF-compliant NetCDF files.
  </description>
	<url>http://www.resc.rdg.ac.uk/trac/ncWMS/</url>

	<developers>
		<developer>
			<id>blower</id>
			<name>Jon blower</name>
			<email>j.d.blower@reading.ac.uk</email>
			<organization>Reading e-Science Centre</organization>
			<organizationUrl>http://www.resc.reading.ac.uk/</organizationUrl>
			<roles>
				<role>Developer</role>
			</roles>
		</developer>
	</developers>

<<<<<<< HEAD
	<distributionManagement>
		<repository>
			<id>unidata-3rdparty</id>
			<name>Unidata 3rd-Party Repository</name>
			<url>https://artifacts.unidata.ucar.edu/content/repositories/unidata-3rdparty/</url>
		</repository>
    	<snapshotRepository>
      		<id>unidata-snapshots</id>
      		<name>UNIDATA Snapshots</name>
      		<url>https://artifacts.unidata.ucar.edu/content/repositories/unidata-snapshots/</url>
    	</snapshotRepository>		
	</distributionManagement>
	<repositories>
		<repository>
			<id>unidata</id>
			<name>Unidata Repository</name>
			<url>https://artifacts.unidata.ucar.edu/content/repositories/unidata/</url>
		</repository>
		<repository>
			<id>unidata-3rdparty</id>
			<name>Unidata 3rd Party Repository</name>
			<url>https://artifacts.unidata.ucar.edu/content/repositories/unidata-3rdparty/</url>
		</repository>
		<repository>
			<id>mvnsearch</id>
			<name>mvnsearch</name>
			<url>http://www.mvnsearch.org/maven2/</url>
		</repository>
		<repository>
			<id>springsource-repo</id>
			<name>SpringSource Repository</name>
			<url>http://repo.springsource.org/release</url>
		</repository>
		<repository>
			<id>geotoolkit</id>
			<name>Geotoolkit binaries</name>
			<url>http://maven.geotoolkit.org/</url>
		</repository>
	</repositories>
=======
  <distributionManagement>
    <repository>
      <id>unidata-3rdparty</id>
      <name>Unidata 3rd-Party Repository</name>
      <url>https://artifacts.unidata.ucar.edu/content/repositories/unidata-3rdparty/</url>
    </repository>
    <snapshotRepository>
      <id>unidata-snapshots</id>
      <name>UNIDATA Snapshots</name>
      <url>https://artifacts.unidata.ucar.edu/content/repositories/unidata-snapshots/</url>
    </snapshotRepository>    
  </distributionManagement>
  <repositories>
    <repository>
      <id>unidata</id>
      <name>Unidata Repository</name>
      <url>https://artifacts.unidata.ucar.edu/content/repositories/unidata/</url>
    </repository>
    <repository>
      <id>unidata-3rdparty</id>
      <name>Unidata 3rd Party Repository</name>
      <url>https://artifacts.unidata.ucar.edu/content/repositories/unidata-3rdparty/</url>
    </repository>
    <repository>
      <id>mvnsearch</id>
      <name>mvnsearch</name>
      <url>http://www.mvnsearch.org/maven2/</url>
    </repository>
    <repository>
      <id>springsource-repo</id>
      <name>SpringSource Repository</name>
      <url>http://repo.springsource.org/release</url>
    </repository>
    <repository>
      <id>geotoolkit</id>
      <name>Geotoolkit binaries</name>
      <url>http://maven.geotoolkit.org/</url>
    </repository>
  </repositories>
>>>>>>> 1977a489

	<dependencies>
		<dependency>
			<groupId>org.geotoolkit</groupId>
			<artifactId>geotk-referencing</artifactId>
			<version>3.17</version>
		</dependency>
		<dependency>
			<groupId>org.jfree</groupId>
			<artifactId>jcommon</artifactId>
			<version>1.0.17</version>
		</dependency>
		<dependency>
			<groupId>org.jfree</groupId>
			<artifactId>jfreechart</artifactId>
			<version>1.0.14</version>
		</dependency>
		<dependency>
			<groupId>joda-time</groupId>
			<artifactId>joda-time</artifactId>
			<version>2.2</version>
		</dependency>
		<dependency>
			<groupId>net.sourceforge.jsi</groupId>
			<artifactId>jsi</artifactId>
			<version>1.0b8</version>
		</dependency>
		<dependency>
			<groupId>json-taglib</groupId>
			<artifactId>json-taglib</artifactId>
			<version>0.4.1</version>
			<scope>runtime</scope>
		</dependency>
		<dependency>
			<groupId>javax.servlet</groupId>
			<artifactId>jstl</artifactId>
			<version>1.2</version>
			<scope>runtime</scope>
		</dependency>

<<<<<<< HEAD

    	<dependency>
      		<groupId>edu.ucar</groupId>
      		<artifactId>netcdf</artifactId>
      		<version>4.3.17-SNAPSHOT</version>
    	</dependency>

=======
    <dependency>
      <groupId>edu.ucar</groupId>
      <artifactId>netcdf</artifactId>
      <version>4.3.16</version>
    </dependency>
>>>>>>> 1977a489

		<dependency>
			<groupId>org.khelekore</groupId>
			<artifactId>prtree</artifactId>
			<version>1.4</version>
		</dependency>

		<dependency>
			<groupId>javax.servlet</groupId>
			<artifactId>servlet-api</artifactId>
			<version>2.5</version>
			<scope>provided</scope>
		</dependency>

		<!-- dependency>
			<groupId>org.slf4j</groupId>
			<artifactId>slf4j-api</artifactId>
			<version>1.5.6</version>
		</dependency-->
		
		<!-- dependency>
			<groupId>org.slf4j</groupId>
			<artifactId>slf4j-jdk14</artifactId>
			<version>1.5.6</version>
			<scope>runtime</scope>
		</dependency-->
		
		<!-- dependency>
			<groupId>org.slf4j</groupId>
			<artifactId>slf4j-log4j12</artifactId>
			<version>1.5.6</version>
			<scope>runtime</scope>
		</dependency-->

		<dependency>
			<groupId>org.springframework</groupId>
			<artifactId>spring-webmvc</artifactId>
			<version>3.0.5.RELEASE</version>
		</dependency>
			
				

		<dependency>
			<groupId>net.sf.trove4j</groupId>
			<artifactId>trove4j</artifactId>
			<version>2.0.2</version>
			<scope>compile</scope>
		</dependency>

<<<<<<< HEAD
		<dependency>
			<groupId>junit</groupId>
			<artifactId>junit</artifactId>
			<version>4.5</version>
			<scope>test</scope>
		</dependency>
=======
    <dependency>
      <groupId>junit</groupId>
      <artifactId>junit</artifactId>
      <version>4.5</version>
      <scope>test</scope>
    </dependency>
    
    <dependency>
      <groupId>gov.noaa.pmel</groupId>
      <artifactId>SGT_toolkit</artifactId>
      <version>3.0</version>
    </dependency>    
>>>>>>> 1977a489

		<!-- ========== Needed for standalone ncWMS not for TDS/ncWMS. ========== -->

		<!-- 
		<dependency>
			<groupId>taglibs</groupId>
			<artifactId>standard</artifactId> 
			<scope>runtime</scope>
			<version>1.2</version>
		</dependency>
		<dependency>
			<groupId>taglibs</groupId>
			<artifactId>c</artifactId>
			<version>1.2</version> 
			<scope>runtime</scope>
			<type>tld</type>
		</dependency>
		<dependency>
			<groupId>taglibs</groupId> 
			<artifactId>fmt</artifactId>
			<version>1.2</version>
			<scope>runtime</scope> 
			<type>tld</type>
		</dependency>
 		-->
 
 		<dependency>
			<groupId>log4j</groupId>
			<artifactId>log4j</artifactId>
			<version>1.2.17</version>
		</dependency>

 		
		<dependency>
			<groupId>com.h2database</groupId>
			<artifactId>h2</artifactId>
			<version>1.3.170</version>
		</dependency>
		
		<dependency>
			<groupId>commons-httpclient</groupId>
			<artifactId>commons-httpclient</artifactId>
			<version>3.1</version>
		</dependency>
            		            	
 		
		<!-- Used by uk.ac.rdg.resc.ncwms.config.NcwmsCredentialsProvider -->
		<dependency>
			<groupId>edu.ucar</groupId>
			<artifactId>opendap</artifactId> 
			<version>4.3.17-SNAPSHOT</version>
		</dependency>

		<dependency>
			<groupId>org.acegisecurity</groupId>
			<artifactId>acegi-security</artifactId> 
			<version>${acegi-security.version}</version>
		</dependency>
		
		<dependency>
			<groupId>org.simpleframework</groupId> 
			<artifactId>simple-xml</artifactId>
			<version>${simple-xml.version}</version> 
		</dependency >

		<!-- The Jakara ORO project has been retired and archived. -->
		<!--dependency> <groupId>oro</groupId> <artifactId>oro</artifactId> <version>2.0.8</version> 
			</dependency -->
		<!-- END ========== Needed for standalone ncWMS not for TDS/ncWMS. ========== -->

	</dependencies>

	<profiles>
		<profile>
			<id>tds</id>
			<properties>
				<packaging.type>jar</packaging.type>
			</properties>
			<build>
				<plugins>
					<plugin>
						<groupId>org.apache.maven.plugins</groupId>
						<artifactId>maven-compiler-plugin</artifactId>
						<version>${maven-compiler-plugin.version}</version>
						<configuration>
							<source>1.6</source>
							<target>1.6</target>
							<excludes>
								<exclude>uk/ac/rdg/resc/edal/time/**/*.java</exclude>
								<exclude>uk/ac/rdg/resc/ncwms/cache/**/*.java</exclude>
								<exclude>uk/ac/rdg/resc/ncwms/config/**/*.java</exclude>
								<exclude>uk/ac/rdg/resc/ncwms/security/**/*.java</exclude>
								<exclude>uk/ac/rdg/resc/ncwms/usagelog/h2/**/*.java</exclude>
							</excludes>
						</configuration>
					</plugin>
				</plugins>
			</build>
		</profile>
	</profiles>

	<build>
		<finalName>ncwms</finalName>
		<sourceDirectory>src/java</sourceDirectory>
		<testSourceDirectory>void</testSourceDirectory>

		<plugins>
			<plugin>
				<groupId>org.apache.maven.plugins</groupId>
				<artifactId>maven-compiler-plugin</artifactId>
				<version>${maven-compiler-plugin.version}</version>
				<configuration>
					<source>1.6</source>
					<target>1.6</target>
					<!-- excludes>
						<exclude>uk/ac/rdg/resc/edal/time/**/*.java</exclude>
						<exclude>uk/ac/rdg/resc/ncwms/cache/**/*.java</exclude>
						<exclude>uk/ac/rdg/resc/ncwms/config/**/*.java</exclude>
						<exclude>uk/ac/rdg/resc/ncwms/security/**/*.java</exclude>
						<exclude>uk/ac/rdg/resc/ncwms/usagelog/h2/**/*.java</exclude>
					</excludes-->
				</configuration>
			</plugin>
			<plugin>
				<groupId>org.apache.maven.plugins</groupId>
				<artifactId>maven-jar-plugin</artifactId>
				<version>${maven-jar-plugin.version}</version>
				<configuration>
					<archive>
						<index>true</index>
						<manifest>
							<addClasspath>true</addClasspath>
							<addDefaultImplementationEntries>true</addDefaultImplementationEntries>
						</manifest>
						<manifestEntries>
							<Built-On>${maven.build.timestamp}</Built-On>
						</manifestEntries>
					</archive>
				</configuration>
			</plugin>
			<plugin>
				<groupId>org.apache.maven.plugins</groupId>
				<artifactId>maven-source-plugin</artifactId>
				<version>${maven-source-plugin.version}</version>
				<executions>
					<execution>
						<id>attach-sources</id>
						<goals>
							<goal>jar</goal>
						</goals>
					</execution>
				</executions>
			</plugin>
			<plugin>
				<groupId>org.apache.maven.plugins</groupId>
				<artifactId>maven-war-plugin</artifactId>
				<version>${maven-war-plugin.version}</version>
				<configuration>
					<warSourceDirectory>web</warSourceDirectory>
					<attachClasses>true</attachClasses>
					<archive>
						<manifest>
							<addDefaultImplementationEntries>true</addDefaultImplementationEntries>
						</manifest>
						<manifestEntries>
							<Built-On>${maven.build.timestamp}</Built-On>
						</manifestEntries>
					</archive>
				</configuration>
			</plugin>
			<plugin>
				<groupId>org.apache.maven.plugins</groupId>
				<artifactId>maven-javadoc-plugin</artifactId>
				<version>${maven-javadoc-plugin.version}</version>
				<configuration>
					<links>
						<link>http://java.sun.com/j2se/1.5.0/docs/api/</link>
					</links>
					<use>false</use>
					<quiet>true</quiet>
					<maxmemory>1024m</maxmemory>
					<minmemory>512m</minmemory>
				</configuration>
			</plugin>
			<plugin>
				<groupId>org.apache.maven.plugins</groupId>
				<artifactId>maven-release-plugin</artifactId>
				<version>${maven-release-plugin.version}</version>
				<configuration>
					<tagNameFormat>v@{project.version}</tagNameFormat>
				</configuration>
			</plugin>
			<!--plugin> <groupId>org.codehaus.cargo</groupId> <artifactId>cargo-maven2-plugin</artifactId> 
				<version>1.1.1</version> <configuration> <container> <containerId>${cargo.containerId}</containerId> 
				<type>remote</type> </container> <configuration> <type>runtime</type> <properties> 
				<cargo.server.settings>${cargo.server.settings}</cargo.server.settings> </properties> 
				</configuration> </configuration> </plugin -->
		</plugins>
	</build>

	<properties>
		<packaging.type>war</packaging.type>
		<acegi-security.version>1.0.7</acegi-security.version>
		<simple-xml.version>2.6.4</simple-xml.version>

		<maven-compiler-plugin.version>2.5</maven-compiler-plugin.version>
		<maven-javadoc-plugin.version>2.8.1</maven-javadoc-plugin.version>
		<maven-jar-plugin.version>2.4</maven-jar-plugin.version>
		<maven-source-plugin.version>2.1.2</maven-source-plugin.version>
		<maven-war-plugin.version>2.2</maven-war-plugin.version>
		<maven-release-plugin.version>2.2.1</maven-release-plugin.version>
	</properties>

</project>
<|MERGE_RESOLUTION|>--- conflicted
+++ resolved
@@ -1,460 +1,400 @@
-<?xml version="1.0" encoding="UTF-8"?>
-<project xmlns="http://maven.apache.org/POM/4.0.0" xmlns:xsi="http://www.w3.org/2001/XMLSchema-instance"
-	xsi:schemaLocation="http://maven.apache.org/POM/4.0.0 http://maven.apache.org/maven-v4_0_0.xsd">
-	<modelVersion>4.0.0</modelVersion>
-
-
-  <groupId>uk.ac.rdg.resc</groupId>
-  <artifactId>ncwms</artifactId>
-  <!-- packaging>${packaging.type}</packaging-->
-  <!-- packaging>jar</packaging-->
-  <name>ncWMS</name>
-  <!--version>1.0.tds.4.3.20120807.1030</version-->
-  <!-- version>1.0.tds.4.3.20121211.1130</version-->
-  <!-- version>1.0.tds.4.3.20130116.1130</version-->
-<<<<<<< HEAD
-  <version>1.0.tds.4.3.20130402.1500-SNAPSHOT</version>
-  
-=======
-  <!-- version>1.0.tds.4.3.20130402.1500</version-->
-  <version>1.0.tds.4.3.20130523.1500</version>
->>>>>>> 1977a489
-  <description>
-    ncWMS is an OGC Web Map Service (WMS) for geospatial data that are
-    stored in CF-compliant NetCDF files.
-  </description>
-	<url>http://www.resc.rdg.ac.uk/trac/ncWMS/</url>
-
-	<developers>
-		<developer>
-			<id>blower</id>
-			<name>Jon blower</name>
-			<email>j.d.blower@reading.ac.uk</email>
-			<organization>Reading e-Science Centre</organization>
-			<organizationUrl>http://www.resc.reading.ac.uk/</organizationUrl>
-			<roles>
-				<role>Developer</role>
-			</roles>
-		</developer>
-	</developers>
-
-<<<<<<< HEAD
-	<distributionManagement>
-		<repository>
-			<id>unidata-3rdparty</id>
-			<name>Unidata 3rd-Party Repository</name>
-			<url>https://artifacts.unidata.ucar.edu/content/repositories/unidata-3rdparty/</url>
-		</repository>
-    	<snapshotRepository>
-      		<id>unidata-snapshots</id>
-      		<name>UNIDATA Snapshots</name>
-      		<url>https://artifacts.unidata.ucar.edu/content/repositories/unidata-snapshots/</url>
-    	</snapshotRepository>		
-	</distributionManagement>
-	<repositories>
-		<repository>
-			<id>unidata</id>
-			<name>Unidata Repository</name>
-			<url>https://artifacts.unidata.ucar.edu/content/repositories/unidata/</url>
-		</repository>
-		<repository>
-			<id>unidata-3rdparty</id>
-			<name>Unidata 3rd Party Repository</name>
-			<url>https://artifacts.unidata.ucar.edu/content/repositories/unidata-3rdparty/</url>
-		</repository>
-		<repository>
-			<id>mvnsearch</id>
-			<name>mvnsearch</name>
-			<url>http://www.mvnsearch.org/maven2/</url>
-		</repository>
-		<repository>
-			<id>springsource-repo</id>
-			<name>SpringSource Repository</name>
-			<url>http://repo.springsource.org/release</url>
-		</repository>
-		<repository>
-			<id>geotoolkit</id>
-			<name>Geotoolkit binaries</name>
-			<url>http://maven.geotoolkit.org/</url>
-		</repository>
-	</repositories>
-=======
-  <distributionManagement>
-    <repository>
-      <id>unidata-3rdparty</id>
-      <name>Unidata 3rd-Party Repository</name>
-      <url>https://artifacts.unidata.ucar.edu/content/repositories/unidata-3rdparty/</url>
-    </repository>
-    <snapshotRepository>
-      <id>unidata-snapshots</id>
-      <name>UNIDATA Snapshots</name>
-      <url>https://artifacts.unidata.ucar.edu/content/repositories/unidata-snapshots/</url>
-    </snapshotRepository>    
-  </distributionManagement>
-  <repositories>
-    <repository>
-      <id>unidata</id>
-      <name>Unidata Repository</name>
-      <url>https://artifacts.unidata.ucar.edu/content/repositories/unidata/</url>
-    </repository>
-    <repository>
-      <id>unidata-3rdparty</id>
-      <name>Unidata 3rd Party Repository</name>
-      <url>https://artifacts.unidata.ucar.edu/content/repositories/unidata-3rdparty/</url>
-    </repository>
-    <repository>
-      <id>mvnsearch</id>
-      <name>mvnsearch</name>
-      <url>http://www.mvnsearch.org/maven2/</url>
-    </repository>
-    <repository>
-      <id>springsource-repo</id>
-      <name>SpringSource Repository</name>
-      <url>http://repo.springsource.org/release</url>
-    </repository>
-    <repository>
-      <id>geotoolkit</id>
-      <name>Geotoolkit binaries</name>
-      <url>http://maven.geotoolkit.org/</url>
-    </repository>
-  </repositories>
->>>>>>> 1977a489
-
-	<dependencies>
-		<dependency>
-			<groupId>org.geotoolkit</groupId>
-			<artifactId>geotk-referencing</artifactId>
-			<version>3.17</version>
-		</dependency>
-		<dependency>
-			<groupId>org.jfree</groupId>
-			<artifactId>jcommon</artifactId>
-			<version>1.0.17</version>
-		</dependency>
-		<dependency>
-			<groupId>org.jfree</groupId>
-			<artifactId>jfreechart</artifactId>
-			<version>1.0.14</version>
-		</dependency>
-		<dependency>
-			<groupId>joda-time</groupId>
-			<artifactId>joda-time</artifactId>
-			<version>2.2</version>
-		</dependency>
-		<dependency>
-			<groupId>net.sourceforge.jsi</groupId>
-			<artifactId>jsi</artifactId>
-			<version>1.0b8</version>
-		</dependency>
-		<dependency>
-			<groupId>json-taglib</groupId>
-			<artifactId>json-taglib</artifactId>
-			<version>0.4.1</version>
-			<scope>runtime</scope>
-		</dependency>
-		<dependency>
-			<groupId>javax.servlet</groupId>
-			<artifactId>jstl</artifactId>
-			<version>1.2</version>
-			<scope>runtime</scope>
-		</dependency>
-
-<<<<<<< HEAD
-
-    	<dependency>
-      		<groupId>edu.ucar</groupId>
-      		<artifactId>netcdf</artifactId>
-      		<version>4.3.17-SNAPSHOT</version>
-    	</dependency>
-
-=======
-    <dependency>
-      <groupId>edu.ucar</groupId>
-      <artifactId>netcdf</artifactId>
-      <version>4.3.16</version>
-    </dependency>
->>>>>>> 1977a489
-
-		<dependency>
-			<groupId>org.khelekore</groupId>
-			<artifactId>prtree</artifactId>
-			<version>1.4</version>
-		</dependency>
-
-		<dependency>
-			<groupId>javax.servlet</groupId>
-			<artifactId>servlet-api</artifactId>
-			<version>2.5</version>
-			<scope>provided</scope>
-		</dependency>
-
-		<!-- dependency>
-			<groupId>org.slf4j</groupId>
-			<artifactId>slf4j-api</artifactId>
-			<version>1.5.6</version>
-		</dependency-->
-		
-		<!-- dependency>
-			<groupId>org.slf4j</groupId>
-			<artifactId>slf4j-jdk14</artifactId>
-			<version>1.5.6</version>
-			<scope>runtime</scope>
-		</dependency-->
-		
-		<!-- dependency>
-			<groupId>org.slf4j</groupId>
-			<artifactId>slf4j-log4j12</artifactId>
-			<version>1.5.6</version>
-			<scope>runtime</scope>
-		</dependency-->
-
-		<dependency>
-			<groupId>org.springframework</groupId>
-			<artifactId>spring-webmvc</artifactId>
-			<version>3.0.5.RELEASE</version>
-		</dependency>
-			
-				
-
-		<dependency>
-			<groupId>net.sf.trove4j</groupId>
-			<artifactId>trove4j</artifactId>
-			<version>2.0.2</version>
-			<scope>compile</scope>
-		</dependency>
-
-<<<<<<< HEAD
-		<dependency>
-			<groupId>junit</groupId>
-			<artifactId>junit</artifactId>
-			<version>4.5</version>
-			<scope>test</scope>
-		</dependency>
-=======
-    <dependency>
-      <groupId>junit</groupId>
-      <artifactId>junit</artifactId>
-      <version>4.5</version>
-      <scope>test</scope>
-    </dependency>
-    
-    <dependency>
-      <groupId>gov.noaa.pmel</groupId>
-      <artifactId>SGT_toolkit</artifactId>
-      <version>3.0</version>
-    </dependency>    
->>>>>>> 1977a489
-
-		<!-- ========== Needed for standalone ncWMS not for TDS/ncWMS. ========== -->
-
-		<!-- 
-		<dependency>
-			<groupId>taglibs</groupId>
-			<artifactId>standard</artifactId> 
-			<scope>runtime</scope>
-			<version>1.2</version>
-		</dependency>
-		<dependency>
-			<groupId>taglibs</groupId>
-			<artifactId>c</artifactId>
-			<version>1.2</version> 
-			<scope>runtime</scope>
-			<type>tld</type>
-		</dependency>
-		<dependency>
-			<groupId>taglibs</groupId> 
-			<artifactId>fmt</artifactId>
-			<version>1.2</version>
-			<scope>runtime</scope> 
-			<type>tld</type>
-		</dependency>
- 		-->
- 
- 		<dependency>
-			<groupId>log4j</groupId>
-			<artifactId>log4j</artifactId>
-			<version>1.2.17</version>
-		</dependency>
-
- 		
-		<dependency>
-			<groupId>com.h2database</groupId>
-			<artifactId>h2</artifactId>
-			<version>1.3.170</version>
-		</dependency>
-		
-		<dependency>
-			<groupId>commons-httpclient</groupId>
-			<artifactId>commons-httpclient</artifactId>
-			<version>3.1</version>
-		</dependency>
-            		            	
- 		
-		<!-- Used by uk.ac.rdg.resc.ncwms.config.NcwmsCredentialsProvider -->
-		<dependency>
-			<groupId>edu.ucar</groupId>
-			<artifactId>opendap</artifactId> 
-			<version>4.3.17-SNAPSHOT</version>
-		</dependency>
-
-		<dependency>
-			<groupId>org.acegisecurity</groupId>
-			<artifactId>acegi-security</artifactId> 
-			<version>${acegi-security.version}</version>
-		</dependency>
-		
-		<dependency>
-			<groupId>org.simpleframework</groupId> 
-			<artifactId>simple-xml</artifactId>
-			<version>${simple-xml.version}</version> 
-		</dependency >
-
-		<!-- The Jakara ORO project has been retired and archived. -->
-		<!--dependency> <groupId>oro</groupId> <artifactId>oro</artifactId> <version>2.0.8</version> 
-			</dependency -->
-		<!-- END ========== Needed for standalone ncWMS not for TDS/ncWMS. ========== -->
-
-	</dependencies>
-
-	<profiles>
-		<profile>
-			<id>tds</id>
-			<properties>
-				<packaging.type>jar</packaging.type>
-			</properties>
-			<build>
-				<plugins>
-					<plugin>
-						<groupId>org.apache.maven.plugins</groupId>
-						<artifactId>maven-compiler-plugin</artifactId>
-						<version>${maven-compiler-plugin.version}</version>
-						<configuration>
-							<source>1.6</source>
-							<target>1.6</target>
-							<excludes>
-								<exclude>uk/ac/rdg/resc/edal/time/**/*.java</exclude>
-								<exclude>uk/ac/rdg/resc/ncwms/cache/**/*.java</exclude>
-								<exclude>uk/ac/rdg/resc/ncwms/config/**/*.java</exclude>
-								<exclude>uk/ac/rdg/resc/ncwms/security/**/*.java</exclude>
-								<exclude>uk/ac/rdg/resc/ncwms/usagelog/h2/**/*.java</exclude>
-							</excludes>
-						</configuration>
-					</plugin>
-				</plugins>
-			</build>
-		</profile>
-	</profiles>
-
-	<build>
-		<finalName>ncwms</finalName>
-		<sourceDirectory>src/java</sourceDirectory>
-		<testSourceDirectory>void</testSourceDirectory>
-
-		<plugins>
-			<plugin>
-				<groupId>org.apache.maven.plugins</groupId>
-				<artifactId>maven-compiler-plugin</artifactId>
-				<version>${maven-compiler-plugin.version}</version>
-				<configuration>
-					<source>1.6</source>
-					<target>1.6</target>
-					<!-- excludes>
-						<exclude>uk/ac/rdg/resc/edal/time/**/*.java</exclude>
-						<exclude>uk/ac/rdg/resc/ncwms/cache/**/*.java</exclude>
-						<exclude>uk/ac/rdg/resc/ncwms/config/**/*.java</exclude>
-						<exclude>uk/ac/rdg/resc/ncwms/security/**/*.java</exclude>
-						<exclude>uk/ac/rdg/resc/ncwms/usagelog/h2/**/*.java</exclude>
-					</excludes-->
-				</configuration>
-			</plugin>
-			<plugin>
-				<groupId>org.apache.maven.plugins</groupId>
-				<artifactId>maven-jar-plugin</artifactId>
-				<version>${maven-jar-plugin.version}</version>
-				<configuration>
-					<archive>
-						<index>true</index>
-						<manifest>
-							<addClasspath>true</addClasspath>
-							<addDefaultImplementationEntries>true</addDefaultImplementationEntries>
-						</manifest>
-						<manifestEntries>
-							<Built-On>${maven.build.timestamp}</Built-On>
-						</manifestEntries>
-					</archive>
-				</configuration>
-			</plugin>
-			<plugin>
-				<groupId>org.apache.maven.plugins</groupId>
-				<artifactId>maven-source-plugin</artifactId>
-				<version>${maven-source-plugin.version}</version>
-				<executions>
-					<execution>
-						<id>attach-sources</id>
-						<goals>
-							<goal>jar</goal>
-						</goals>
-					</execution>
-				</executions>
-			</plugin>
-			<plugin>
-				<groupId>org.apache.maven.plugins</groupId>
-				<artifactId>maven-war-plugin</artifactId>
-				<version>${maven-war-plugin.version}</version>
-				<configuration>
-					<warSourceDirectory>web</warSourceDirectory>
-					<attachClasses>true</attachClasses>
-					<archive>
-						<manifest>
-							<addDefaultImplementationEntries>true</addDefaultImplementationEntries>
-						</manifest>
-						<manifestEntries>
-							<Built-On>${maven.build.timestamp}</Built-On>
-						</manifestEntries>
-					</archive>
-				</configuration>
-			</plugin>
-			<plugin>
-				<groupId>org.apache.maven.plugins</groupId>
-				<artifactId>maven-javadoc-plugin</artifactId>
-				<version>${maven-javadoc-plugin.version}</version>
-				<configuration>
-					<links>
-						<link>http://java.sun.com/j2se/1.5.0/docs/api/</link>
-					</links>
-					<use>false</use>
-					<quiet>true</quiet>
-					<maxmemory>1024m</maxmemory>
-					<minmemory>512m</minmemory>
-				</configuration>
-			</plugin>
-			<plugin>
-				<groupId>org.apache.maven.plugins</groupId>
-				<artifactId>maven-release-plugin</artifactId>
-				<version>${maven-release-plugin.version}</version>
-				<configuration>
-					<tagNameFormat>v@{project.version}</tagNameFormat>
-				</configuration>
-			</plugin>
-			<!--plugin> <groupId>org.codehaus.cargo</groupId> <artifactId>cargo-maven2-plugin</artifactId> 
-				<version>1.1.1</version> <configuration> <container> <containerId>${cargo.containerId}</containerId> 
-				<type>remote</type> </container> <configuration> <type>runtime</type> <properties> 
-				<cargo.server.settings>${cargo.server.settings}</cargo.server.settings> </properties> 
-				</configuration> </configuration> </plugin -->
-		</plugins>
-	</build>
-
-	<properties>
-		<packaging.type>war</packaging.type>
-		<acegi-security.version>1.0.7</acegi-security.version>
-		<simple-xml.version>2.6.4</simple-xml.version>
-
-		<maven-compiler-plugin.version>2.5</maven-compiler-plugin.version>
-		<maven-javadoc-plugin.version>2.8.1</maven-javadoc-plugin.version>
-		<maven-jar-plugin.version>2.4</maven-jar-plugin.version>
-		<maven-source-plugin.version>2.1.2</maven-source-plugin.version>
-		<maven-war-plugin.version>2.2</maven-war-plugin.version>
-		<maven-release-plugin.version>2.2.1</maven-release-plugin.version>
-	</properties>
-
-</project>
+<?xml version="1.0" encoding="UTF-8"?>
+<project xmlns="http://maven.apache.org/POM/4.0.0" xmlns:xsi="http://www.w3.org/2001/XMLSchema-instance"
+	xsi:schemaLocation="http://maven.apache.org/POM/4.0.0 http://maven.apache.org/maven-v4_0_0.xsd">
+	<modelVersion>4.0.0</modelVersion>
+
+
+  <groupId>uk.ac.rdg.resc</groupId>
+  <artifactId>ncwms</artifactId>
+  <!-- packaging>${packaging.type}</packaging-->
+  <!-- packaging>jar</packaging-->
+  <name>ncWMS</name>
+  <!--version>1.0.tds.4.3.20120807.1030</version-->
+  <!-- version>1.0.tds.4.3.20121211.1130</version-->
+  <!-- version>1.0.tds.4.3.20130116.1130</version-->
+  <!-- version>1.0.tds.4.3.20130402.1500</version-->
+  <version>1.0.tds.4.3.20130523.1500</version>
+
+  <description>
+    ncWMS is an OGC Web Map Service (WMS) for geospatial data that are
+    stored in CF-compliant NetCDF files.
+  </description>
+	<url>http://www.resc.rdg.ac.uk/trac/ncWMS/</url>
+
+	<developers>
+		<developer>
+			<id>blower</id>
+			<name>Jon blower</name>
+			<email>j.d.blower@reading.ac.uk</email>
+			<organization>Reading e-Science Centre</organization>
+			<organizationUrl>http://www.resc.reading.ac.uk/</organizationUrl>
+			<roles>
+				<role>Developer</role>
+			</roles>
+		</developer>
+	</developers>
+
+  <distributionManagement>
+    <repository>
+      <id>unidata-3rdparty</id>
+      <name>Unidata 3rd-Party Repository</name>
+      <url>https://artifacts.unidata.ucar.edu/content/repositories/unidata-3rdparty/</url>
+    </repository>
+    <snapshotRepository>
+      <id>unidata-snapshots</id>
+      <name>UNIDATA Snapshots</name>
+      <url>https://artifacts.unidata.ucar.edu/content/repositories/unidata-snapshots/</url>
+    </snapshotRepository>    
+  </distributionManagement>
+  <repositories>
+    <repository>
+      <id>unidata</id>
+      <name>Unidata Repository</name>
+      <url>https://artifacts.unidata.ucar.edu/content/repositories/unidata/</url>
+    </repository>
+    <repository>
+      <id>unidata-3rdparty</id>
+      <name>Unidata 3rd Party Repository</name>
+      <url>https://artifacts.unidata.ucar.edu/content/repositories/unidata-3rdparty/</url>
+    </repository>
+    <repository>
+      <id>mvnsearch</id>
+      <name>mvnsearch</name>
+      <url>http://www.mvnsearch.org/maven2/</url>
+    </repository>
+    <repository>
+      <id>springsource-repo</id>
+      <name>SpringSource Repository</name>
+      <url>http://repo.springsource.org/release</url>
+    </repository>
+    <repository>
+      <id>geotoolkit</id>
+      <name>Geotoolkit binaries</name>
+      <url>http://maven.geotoolkit.org/</url>
+    </repository>
+  </repositories>
+
+	<dependencies>
+		<dependency>
+			<groupId>org.geotoolkit</groupId>
+			<artifactId>geotk-referencing</artifactId>
+			<version>3.17</version>
+		</dependency>
+		<dependency>
+			<groupId>org.jfree</groupId>
+			<artifactId>jcommon</artifactId>
+			<version>1.0.17</version>
+		</dependency>
+		<dependency>
+			<groupId>org.jfree</groupId>
+			<artifactId>jfreechart</artifactId>
+			<version>1.0.14</version>
+		</dependency>
+		<dependency>
+			<groupId>joda-time</groupId>
+			<artifactId>joda-time</artifactId>
+			<version>2.2</version>
+		</dependency>
+		<dependency>
+			<groupId>net.sourceforge.jsi</groupId>
+			<artifactId>jsi</artifactId>
+			<version>1.0b8</version>
+		</dependency>
+		<dependency>
+			<groupId>json-taglib</groupId>
+			<artifactId>json-taglib</artifactId>
+			<version>0.4.1</version>
+			<scope>runtime</scope>
+		</dependency>
+		<dependency>
+			<groupId>javax.servlet</groupId>
+			<artifactId>jstl</artifactId>
+			<version>1.2</version>
+			<scope>runtime</scope>
+		</dependency>
+
+
+    	<dependency>
+      		<groupId>edu.ucar</groupId>
+      		<artifactId>netcdf</artifactId>
+      		<version>4.3.17-SNAPSHOT</version>
+    	</dependency>
+
+
+
+		<dependency>
+			<groupId>org.khelekore</groupId>
+			<artifactId>prtree</artifactId>
+			<version>1.4</version>
+		</dependency>
+
+		<dependency>
+			<groupId>javax.servlet</groupId>
+			<artifactId>servlet-api</artifactId>
+			<version>2.5</version>
+			<scope>provided</scope>
+		</dependency>
+
+		<!-- dependency>
+			<groupId>org.slf4j</groupId>
+			<artifactId>slf4j-api</artifactId>
+			<version>1.5.6</version>
+		</dependency-->
+		
+		<!-- dependency>
+			<groupId>org.slf4j</groupId>
+			<artifactId>slf4j-jdk14</artifactId>
+			<version>1.5.6</version>
+			<scope>runtime</scope>
+		</dependency-->
+		
+		<!-- dependency>
+			<groupId>org.slf4j</groupId>
+			<artifactId>slf4j-log4j12</artifactId>
+			<version>1.5.6</version>
+			<scope>runtime</scope>
+		</dependency-->
+
+		<dependency>
+			<groupId>org.springframework</groupId>
+			<artifactId>spring-webmvc</artifactId>
+			<version>3.0.5.RELEASE</version>
+		</dependency>
+			
+				
+
+		<dependency>
+			<groupId>net.sf.trove4j</groupId>
+			<artifactId>trove4j</artifactId>
+			<version>2.0.2</version>
+			<scope>compile</scope>
+		</dependency>
+
+
+		<dependency>
+			<groupId>junit</groupId>
+			<artifactId>junit</artifactId>
+			<version>4.5</version>
+			<scope>test</scope>
+		</dependency>
+    
+    <dependency>
+      <groupId>gov.noaa.pmel</groupId>
+      <artifactId>SGT_toolkit</artifactId>
+      <version>3.0</version>
+    </dependency>    
+
+
+		<!-- ========== Needed for standalone ncWMS not for TDS/ncWMS. ========== -->
+
+		<!-- 
+		<dependency>
+			<groupId>taglibs</groupId>
+			<artifactId>standard</artifactId> 
+			<scope>runtime</scope>
+			<version>1.2</version>
+		</dependency>
+		<dependency>
+			<groupId>taglibs</groupId>
+			<artifactId>c</artifactId>
+			<version>1.2</version> 
+			<scope>runtime</scope>
+			<type>tld</type>
+		</dependency>
+		<dependency>
+			<groupId>taglibs</groupId> 
+			<artifactId>fmt</artifactId>
+			<version>1.2</version>
+			<scope>runtime</scope> 
+			<type>tld</type>
+		</dependency>
+ 		-->
+ 
+ 		<dependency>
+			<groupId>log4j</groupId>
+			<artifactId>log4j</artifactId>
+			<version>1.2.17</version>
+		</dependency>
+
+ 		
+		<dependency>
+			<groupId>com.h2database</groupId>
+			<artifactId>h2</artifactId>
+			<version>1.3.170</version>
+		</dependency>
+		
+		<dependency>
+			<groupId>commons-httpclient</groupId>
+			<artifactId>commons-httpclient</artifactId>
+			<version>3.1</version>
+		</dependency>
+            		            	
+ 		
+		<!-- Used by uk.ac.rdg.resc.ncwms.config.NcwmsCredentialsProvider -->
+		<dependency>
+			<groupId>edu.ucar</groupId>
+			<artifactId>opendap</artifactId> 
+			<version>4.3.17-SNAPSHOT</version>
+		</dependency>
+
+		<dependency>
+			<groupId>org.acegisecurity</groupId>
+			<artifactId>acegi-security</artifactId> 
+			<version>${acegi-security.version}</version>
+		</dependency>
+		
+		<dependency>
+			<groupId>org.simpleframework</groupId> 
+			<artifactId>simple-xml</artifactId>
+			<version>${simple-xml.version}</version> 
+		</dependency >
+
+		<!-- The Jakara ORO project has been retired and archived. -->
+		<!--dependency> <groupId>oro</groupId> <artifactId>oro</artifactId> <version>2.0.8</version> 
+			</dependency -->
+		<!-- END ========== Needed for standalone ncWMS not for TDS/ncWMS. ========== -->
+
+	</dependencies>
+
+	<profiles>
+		<profile>
+			<id>tds</id>
+			<properties>
+				<packaging.type>jar</packaging.type>
+			</properties>
+			<build>
+				<plugins>
+					<plugin>
+						<groupId>org.apache.maven.plugins</groupId>
+						<artifactId>maven-compiler-plugin</artifactId>
+						<version>${maven-compiler-plugin.version}</version>
+						<configuration>
+							<source>1.6</source>
+							<target>1.6</target>
+							<excludes>
+								<exclude>uk/ac/rdg/resc/edal/time/**/*.java</exclude>
+								<exclude>uk/ac/rdg/resc/ncwms/cache/**/*.java</exclude>
+								<exclude>uk/ac/rdg/resc/ncwms/config/**/*.java</exclude>
+								<exclude>uk/ac/rdg/resc/ncwms/security/**/*.java</exclude>
+								<exclude>uk/ac/rdg/resc/ncwms/usagelog/h2/**/*.java</exclude>
+							</excludes>
+						</configuration>
+					</plugin>
+				</plugins>
+			</build>
+		</profile>
+	</profiles>
+
+	<build>
+		<finalName>ncwms</finalName>
+		<sourceDirectory>src/java</sourceDirectory>
+		<testSourceDirectory>void</testSourceDirectory>
+
+		<plugins>
+			<plugin>
+				<groupId>org.apache.maven.plugins</groupId>
+				<artifactId>maven-compiler-plugin</artifactId>
+				<version>${maven-compiler-plugin.version}</version>
+				<configuration>
+					<source>1.6</source>
+					<target>1.6</target>
+					<!-- excludes>
+						<exclude>uk/ac/rdg/resc/edal/time/**/*.java</exclude>
+						<exclude>uk/ac/rdg/resc/ncwms/cache/**/*.java</exclude>
+						<exclude>uk/ac/rdg/resc/ncwms/config/**/*.java</exclude>
+						<exclude>uk/ac/rdg/resc/ncwms/security/**/*.java</exclude>
+						<exclude>uk/ac/rdg/resc/ncwms/usagelog/h2/**/*.java</exclude>
+					</excludes-->
+				</configuration>
+			</plugin>
+			<plugin>
+				<groupId>org.apache.maven.plugins</groupId>
+				<artifactId>maven-jar-plugin</artifactId>
+				<version>${maven-jar-plugin.version}</version>
+				<configuration>
+					<archive>
+						<index>true</index>
+						<manifest>
+							<addClasspath>true</addClasspath>
+							<addDefaultImplementationEntries>true</addDefaultImplementationEntries>
+						</manifest>
+						<manifestEntries>
+							<Built-On>${maven.build.timestamp}</Built-On>
+						</manifestEntries>
+					</archive>
+				</configuration>
+			</plugin>
+			<plugin>
+				<groupId>org.apache.maven.plugins</groupId>
+				<artifactId>maven-source-plugin</artifactId>
+				<version>${maven-source-plugin.version}</version>
+				<executions>
+					<execution>
+						<id>attach-sources</id>
+						<goals>
+							<goal>jar</goal>
+						</goals>
+					</execution>
+				</executions>
+			</plugin>
+			<plugin>
+				<groupId>org.apache.maven.plugins</groupId>
+				<artifactId>maven-war-plugin</artifactId>
+				<version>${maven-war-plugin.version}</version>
+				<configuration>
+					<warSourceDirectory>web</warSourceDirectory>
+					<attachClasses>true</attachClasses>
+					<archive>
+						<manifest>
+							<addDefaultImplementationEntries>true</addDefaultImplementationEntries>
+						</manifest>
+						<manifestEntries>
+							<Built-On>${maven.build.timestamp}</Built-On>
+						</manifestEntries>
+					</archive>
+				</configuration>
+			</plugin>
+			<plugin>
+				<groupId>org.apache.maven.plugins</groupId>
+				<artifactId>maven-javadoc-plugin</artifactId>
+				<version>${maven-javadoc-plugin.version}</version>
+				<configuration>
+					<links>
+						<link>http://java.sun.com/j2se/1.5.0/docs/api/</link>
+					</links>
+					<use>false</use>
+					<quiet>true</quiet>
+					<maxmemory>1024m</maxmemory>
+					<minmemory>512m</minmemory>
+				</configuration>
+			</plugin>
+			<plugin>
+				<groupId>org.apache.maven.plugins</groupId>
+				<artifactId>maven-release-plugin</artifactId>
+				<version>${maven-release-plugin.version}</version>
+				<configuration>
+					<tagNameFormat>v@{project.version}</tagNameFormat>
+				</configuration>
+			</plugin>
+			<!--plugin> <groupId>org.codehaus.cargo</groupId> <artifactId>cargo-maven2-plugin</artifactId> 
+				<version>1.1.1</version> <configuration> <container> <containerId>${cargo.containerId}</containerId> 
+				<type>remote</type> </container> <configuration> <type>runtime</type> <properties> 
+				<cargo.server.settings>${cargo.server.settings}</cargo.server.settings> </properties> 
+				</configuration> </configuration> </plugin -->
+		</plugins>
+	</build>
+
+	<properties>
+		<packaging.type>war</packaging.type>
+		<acegi-security.version>1.0.7</acegi-security.version>
+		<simple-xml.version>2.6.4</simple-xml.version>
+
+		<maven-compiler-plugin.version>2.5</maven-compiler-plugin.version>
+		<maven-javadoc-plugin.version>2.8.1</maven-javadoc-plugin.version>
+		<maven-jar-plugin.version>2.4</maven-jar-plugin.version>
+		<maven-source-plugin.version>2.1.2</maven-source-plugin.version>
+		<maven-war-plugin.version>2.2</maven-war-plugin.version>
+		<maven-release-plugin.version>2.2.1</maven-release-plugin.version>
+	</properties>
+
+</project>