/*
* Copyright (c) 2010 The University of Reading
* All rights reserved.
*
* Redistribution and use in source and binary forms, with or without
* modification, are permitted provided that the following conditions
* are met:
* 1. Redistributions of source code must retain the above copyright
* notice, this list of conditions and the following disclaimer.
* 2. Redistributions in binary form must reproduce the above copyright
* notice, this list of conditions and the following disclaimer in the
* documentation and/or other materials provided with the distribution.
* 3. Neither the name of the University of Reading, nor the names of the
* authors or contributors may be used to endorse or promote products
* derived from this software without specific prior written permission.
*
* THIS SOFTWARE IS PROVIDED BY THE AUTHOR ``AS IS'' AND ANY EXPRESS OR
* IMPLIED WARRANTIES, INCLUDING, BUT NOT LIMITED TO, THE IMPLIED WARRANTIES
* OF MERCHANTABILITY AND FITNESS FOR A PARTICULAR PURPOSE ARE DISCLAIMED.
* IN NO EVENT SHALL THE AUTHOR BE LIABLE FOR ANY DIRECT, INDIRECT,
* INCIDENTAL, SPECIAL, EXEMPLARY, OR CONSEQUENTIAL DAMAGES (INCLUDING, BUT
* NOT LIMITED TO, PROCUREMENT OF SUBSTITUTE GOODS OR SERVICES; LOSS OF USE,
* DATA, OR PROFITS; OR BUSINESS INTERRUPTION) HOWEVER CAUSED AND ON ANY
* THEORY OF LIABILITY, WHETHER IN CONTRACT, STRICT LIABILITY, OR TORT
* (INCLUDING NEGLIGENCE OR OTHERWISE) ARISING IN ANY WAY OUT OF THE USE OF
* THIS SOFTWARE, EVEN IF ADVISED OF THE POSSIBILITY OF SUCH DAMAGE.
*/

package uk.ac.rdg.resc.edal.cdm;

import java.awt.image.BufferedImage;
import java.io.File;
import java.io.IOException;
import java.util.AbstractList;
import java.util.ArrayList;
import java.util.Arrays;
import java.util.Collection;
import java.util.Collections;
import java.util.Formatter;
import java.util.List;
import java.util.Map;

<<<<<<< HEAD
=======
import javax.imageio.ImageIO;

>>>>>>> 1977a489
import org.geotoolkit.metadata.iso.extent.DefaultGeographicBoundingBox;
import org.geotoolkit.referencing.CRS;
import org.geotoolkit.referencing.crs.DefaultGeographicCRS;
import org.joda.time.Chronology;
import org.joda.time.DateTime;
import org.joda.time.DateTimeZone;
import org.joda.time.chrono.JulianChronology;
import org.opengis.coverage.grid.GridCoordinates;
import org.opengis.metadata.extent.GeographicBoundingBox;
import org.opengis.referencing.crs.CoordinateReferenceSystem;
import org.slf4j.Logger;
import org.slf4j.LoggerFactory;

import ucar.ma2.Index;
import ucar.nc2.Attribute;
import ucar.nc2.Variable;
import ucar.nc2.constants.AxisType;
import ucar.nc2.constants.FeatureType;
import ucar.nc2.dataset.CoordinateAxis;
import ucar.nc2.dataset.CoordinateAxis1D;
import ucar.nc2.dataset.CoordinateAxis1DTime;
import ucar.nc2.dataset.CoordinateAxis2D;
import ucar.nc2.dataset.NetcdfDataset;
import ucar.nc2.dt.GridCoordSystem;
import ucar.nc2.dt.GridDataset;
import ucar.nc2.dt.GridDataset.Gridset;
import ucar.nc2.dt.GridDatatype;
import ucar.nc2.ft.FeatureDatasetFactoryManager;
import ucar.nc2.time.CalendarDate;
import ucar.unidata.geoloc.LatLonPoint;
import ucar.unidata.geoloc.LatLonRect;
import uk.ac.rdg.resc.edal.coverage.CoverageMetadata;
import uk.ac.rdg.resc.edal.coverage.domain.Domain;
import uk.ac.rdg.resc.edal.coverage.grid.HorizontalGrid;
import uk.ac.rdg.resc.edal.coverage.grid.RectilinearGrid;
import uk.ac.rdg.resc.edal.coverage.grid.ReferenceableAxis;
import uk.ac.rdg.resc.edal.coverage.grid.RegularAxis;
import uk.ac.rdg.resc.edal.coverage.grid.RegularGrid;
import uk.ac.rdg.resc.edal.coverage.grid.impl.RectilinearGridImpl;
import uk.ac.rdg.resc.edal.coverage.grid.impl.ReferenceableAxisImpl;
import uk.ac.rdg.resc.edal.coverage.grid.impl.RegularAxisImpl;
import uk.ac.rdg.resc.edal.coverage.grid.impl.RegularGridImpl;
import uk.ac.rdg.resc.edal.geometry.HorizontalPosition;
import uk.ac.rdg.resc.edal.time.AllLeapChronology;
import uk.ac.rdg.resc.edal.time.NoLeapChronology;
import uk.ac.rdg.resc.edal.time.ThreeSixtyDayChronology;
import uk.ac.rdg.resc.edal.time.TimeUtils;
import uk.ac.rdg.resc.edal.util.CollectionUtils;
import uk.ac.rdg.resc.ncwms.graphics.ImageProducer;

/**
 * Contains static helper methods for reading data and metadata from NetCDF files,
 * OPeNDAP servers and other data sources using the Unidata Common Data Model.
 * @author Jon
 */
public final class CdmUtils
{
    private static final Logger logger = LoggerFactory.getLogger(CdmUtils.class);

    /** Map of CF identifiers for calendar systems to joda-time Chronologies */
    private static final Map<String, Chronology> CHRONOLOGIES = CollectionUtils.newHashMap();

    static
    {
        CHRONOLOGIES.put("julian", JulianChronology.getInstanceUTC());
        CHRONOLOGIES.put("360_day", ThreeSixtyDayChronology.getInstanceUTC());
        CHRONOLOGIES.put("all_leap", AllLeapChronology.getInstanceUTC());
        CHRONOLOGIES.put("366_day", AllLeapChronology.getInstanceUTC());
        CHRONOLOGIES.put("noleap", NoLeapChronology.getInstanceUTC());
        CHRONOLOGIES.put("365_day", NoLeapChronology.getInstanceUTC());
    }

    /** Enforce non-instantiability */
    private CdmUtils() { throw new AssertionError(); }

    /**
     * Reads metadata from each gridded variable in the given GridDataset,
     * returning a collection of CoverageMetadata objects, one object for each
     * variable in the dataset.
     */
    public static Collection<CoverageMetadata> readCoverageMetadata(GridDataset gd)
            throws IOException
    {
        if (gd == null) throw new NullPointerException("GridDataset can't be null");

        List<CoverageMetadata> coverages = new ArrayList<CoverageMetadata>();

        // Search through all coordinate systems, creating appropriate metadata
        // for each.  This allows metadata objects to be shared among CoverageMetadata
        // objects, saving memory.
        for (Gridset gridset : gd.getGridsets())
        {
            GridCoordSystem coordSys = gridset.getGeoCoordSystem();
            
            PartialCoverageMetadata temp = readCoverageMetadata(coordSys);

            // Create a CoverageMetadata object for each GridDatatype
            for (GridDatatype grid : gridset.getGrids())
            {
                logger.debug("Creating new CoverageMetadata object for {}", grid.getFullName() );
                CoverageMetadata cm = new CdmCoverageMetadata(
                    grid, temp.bbox, temp.hGrid, temp.timesteps, temp.zAxis
                );
                // Add this layer to the Map
                coverages.add(cm);
            }
        }

        return coverages;
    }
    
    public static CoverageMetadata readCoverageMetadata(GridDatatype grid)
    {
        PartialCoverageMetadata temp = readCoverageMetadata(grid.getCoordinateSystem());
        return new CdmCoverageMetadata(
            grid, temp.bbox, temp.hGrid, temp.timesteps, temp.zAxis
        );
    }
    
    private static final class PartialCoverageMetadata
    {
        private HorizontalGrid hGrid;
        private GeographicBoundingBox bbox;
        private List<DateTime> timesteps;
        private ElevationAxis zAxis;

        public PartialCoverageMetadata(HorizontalGrid hGrid,
                GeographicBoundingBox bbox, List<DateTime> timesteps,
                ElevationAxis zAxis) {
            this.hGrid = hGrid;
            this.bbox = bbox;
            this.timesteps = timesteps;
            this.zAxis = zAxis;
        }
    }
    
    private static PartialCoverageMetadata readCoverageMetadata(GridCoordSystem coordSys)
    {
        logger.debug("Creating coordinate system objects");

        // Create an object that will map lat-lon points to nearest grid points
        HorizontalGrid horizGrid = CdmUtils.createHorizontalGrid(coordSys);

        // Get the bounding box
        GeographicBoundingBox bbox = CdmUtils.getBbox(coordSys.getLatLonBoundingBox());

        // Create an object representing the elevation axis
        ElevationAxis zAxis = new ElevationAxis(coordSys);

        // Get the timesteps
        List<DateTime> timesteps = Collections.emptyList();
        if (coordSys.hasTimeAxis1D()) {
            timesteps = CdmUtils.getTimesteps(coordSys.getTimeAxis1D());
        }
        
        // We just use this as a temporary object
        return new PartialCoverageMetadata(horizGrid, bbox, timesteps, zAxis);
    }

    /**
     * Creates a {@link ReferenceableAxis} from the given {@link CoordinateAxis1D}.
     * Creates a longitude axis if axis.getAxisType() == AxisType.Lon.
     */
    public static ReferenceableAxis createReferenceableAxis(CoordinateAxis1D axis)
    {
        return createReferenceableAxis(axis, axis.getAxisType() == AxisType.Lon);
    }

    /**
     * Creates a {@link ReferenceableAxis} from the given {@link CoordinateAxis1D}.
     * @param isLongitude true if this is a longitude axis ({@literal i.e.} wraps
     * at 360 degrees).
     */
    public static ReferenceableAxis createReferenceableAxis(CoordinateAxis1D axis, boolean isLongitude)
    {
        if (axis == null) throw new NullPointerException();
        //String name = axis.getName();
        String name = axis.getShortName();
        // TODO: generate coordinate system axes if appropriate
        if (axis.isRegular())
        {
            return new RegularAxisImpl(name, axis.getStart(),
                    axis.getIncrement(), (int)axis.getSize(), isLongitude);
        }
        else
        {
            return new ReferenceableAxisImpl(name, axis.getCoordValues(),
                    isLongitude);
        }
    }

    /**
     * Creates a two-dimensional referenceable grid from the given grid
     * coordinate system.  Will return more specific subclasses
     * ({@link RectilinearGrid} or {@link RegularGrid}) if appropriate for the
     * passed-in coordinate system.  The grid's coordinate system will be a
     * WGS84 longitude-latitude system.
     * @todo May want to be careful about datum shifts - model data is often
     * in spherical coordinates, not strict WGS84
     */
    public static HorizontalGrid createHorizontalGrid(GridCoordSystem coordSys)
    {
        CoordinateAxis xAxis = coordSys.getXHorizAxis();
        CoordinateAxis yAxis = coordSys.getYHorizAxis();
        boolean isLatLon = xAxis.getAxisType() == AxisType.Lon &&
                           yAxis.getAxisType() == AxisType.Lat;

        if (xAxis instanceof CoordinateAxis1D && yAxis instanceof CoordinateAxis1D)
        {
            ReferenceableAxis xRefAxis = createReferenceableAxis((CoordinateAxis1D)xAxis);
            ReferenceableAxis yRefAxis = createReferenceableAxis((CoordinateAxis1D)yAxis);
            if (isLatLon)
            {
                CoordinateReferenceSystem crs84 = DefaultGeographicCRS.WGS84;
                // We can create a RectilinearGrid in lat-lon space
                if (xRefAxis instanceof RegularAxis && yRefAxis instanceof RegularAxis)
                {
                    // We can create a regular grid
                    return new RegularGridImpl(
                        (RegularAxis)xRefAxis,
                        (RegularAxis)yRefAxis,
                        crs84
                    );
                }
                else
                {
                    // Axes are not both regular
                    return new RectilinearGridImpl(xRefAxis, yRefAxis, crs84);
                }
            }
            else
            {
                // Axes are not latitude and longitude so we need to create a
                // ReferenceableGrid that uses the coordinate system's
                // Projection object to convert from x and y to lat and lon
                return new ProjectedGrid(coordSys);
            }
        }
        else if (xAxis instanceof CoordinateAxis2D && yAxis instanceof CoordinateAxis2D)
        {
            // The axis must be 2D so we have to create look-up tables
            if (!isLatLon)
            {
                throw new UnsupportedOperationException("Can't create a HorizontalGrid" +
                    " from 2D coordinate axes that are not longitude and latitude.");
            }
            return LookUpTableGrid.generate(coordSys);
        }
        else
        {
            // Shouldn't get here
            throw new IllegalStateException("Inconsistent axis types");
        }
    }

    /** Gets a GridDataset from the given NetcdfDataset */
    public static GridDataset getGridDataset(NetcdfDataset nc) throws IOException
    {
        return (GridDataset)FeatureDatasetFactoryManager.wrap(FeatureType.GRID, nc, null, new Formatter());
    }

    /**
     * Estimates the optimum {@link DataReadingStrategy} from the given
     * NetcdfDataset. Essentially, if the amount of data to be read is very
     * large, {@link DataReadingStrategy#SCANLINE} will be returned. Otherwise,
     * if the data are remote remote (e.g. OPeNDAP) or
     * compressed, this will return {@link DataReadingStrategy#BOUNDING_BOX},
     * which makes a single i/o call, minimizing the overhead. If the data
     * are local and uncompressed this will return {@link DataReadingStrategy#SCANLINE},
     * which reduces the amount of data read.
     * @param pixelMap The PixelMap that determines what data will actually be read
     * @param nc The NetcdfDataset from which data will be read.
     * @return an optimum DataReadingStrategy for reading from the dataset
     */
    public static DataReadingStrategy getOptimumDataReadingStrategy(PixelMap pixelMap, NetcdfDataset nc)
    {
        if (pixelMap.getBoundingBoxSize() > 25000000) {
            // 25 million data points will translate to roughly 100MB of data read
            // This is an arbitrary limit, which could be tweaked
            return DataReadingStrategy.SCANLINE;
        }
        return getOptimumDataReadingStrategy(nc);
    }
    
    public static DataReadingStrategy getOptimumDataReadingStrategy(NetcdfDataset nc)
    {
        String fileType = nc.getFileTypeId();
        return "netCDF".equals(fileType) || "HDF4".equals(fileType)
            ? DataReadingStrategy.SCANLINE
            : DataReadingStrategy.BOUNDING_BOX;
    }

    /**
     * Converts the given LatLonRect to a GeographicBoundingBox.
     * 
     * @todo Should probably be an Extent or a BoundingBox (I think Extent is
     *       more accurate - see the GeoAPI spec document. Extents do not cross
     *       the anti-meridian). Also do we need to return a more precise CRS?
     *       GeographicBoundingBox is deliberately approximate so doesn't use a
     *       CRS.
     */
    public static GeographicBoundingBox getBbox(LatLonRect latLonRect)
    {
        // TODO: should take into account the cell bounds
        LatLonPoint lowerLeft = latLonRect.getLowerLeftPoint();
        LatLonPoint upperRight = latLonRect.getUpperRightPoint();
        double minLon = lowerLeft.getLongitude();
        double maxLon = upperRight.getLongitude();
        double minLat = lowerLeft.getLatitude();
        double maxLat = upperRight.getLatitude();
        // Correct the bounding box in case of mistakes or in case it
        // crosses the date line
        if (latLonRect.crossDateline() || minLon >= maxLon)
        {
            minLon = -180.0;
            maxLon = 180.0;
        }
        if (minLat >= maxLat)
        {
            minLat = -90.0;
            maxLat = 90.0;
        }
        // Sometimes the bounding boxes can be NaN, e.g. for a VerticalPerspectiveView
        // that encompasses more than the Earth's disc
        minLon = Double.isNaN(minLon) ? -180.0 : minLon;
        minLat = Double.isNaN(minLat) ?  -90.0 : minLat;
        maxLon = Double.isNaN(maxLon) ?  180.0 : maxLon;
        maxLat = Double.isNaN(maxLat) ?   90.0 : maxLat;
        return new DefaultGeographicBoundingBox(minLon, maxLon, minLat, maxLat);
    }

    /**
     * Gets List of DateTimes representing the timesteps of the given coordinate
     * system, in an appropriate {@link Chronology}. (Chronologies represent the
     * calendar system.)
     * 
     * @param coordSys
     *            The coordinate system containing the time information
     * @return List of TimestepInfo objects, or an empty list if the coordinate
     *         system has no time axis
     * @throws IllegalArgumentException
     *             if the calendar system of the time axis cannot be handled.
     */
    public static List<DateTime> getTimesteps(CoordinateAxis1DTime timeAxis)
    {
        Attribute cal = timeAxis.findAttribute("calendar");
        String calString = cal == null ? null : cal.getStringValue().toLowerCase();
        // TODO: check that we're using the right sort of Gregorian (proleptic or not)
        if (calString == null || calString.equals("gregorian") || calString.equals("standard"))
        {
            List<DateTime> timesteps = new ArrayList<DateTime>();
            // Use the Java NetCDF library's built-in date parsing code
            //for (Date date : timeAxis.getTimeDates())
<<<<<<< HEAD
            for (CalendarDate date : timeAxis.getCalendarDates() )
            {
                timesteps.add(new DateTime(date.getMillis() , DateTimeZone.UTC));
=======
            for (CalendarDate date : timeAxis.getCalendarDates()  )
            {
                timesteps.add(new DateTime(date.getMillis(), DateTimeZone.UTC));
>>>>>>> 1977a489
            }
            return timesteps;
        }
        else
        {
            Chronology chron = CHRONOLOGIES.get(calString);
            if (chron == null)
            {
                throw new IllegalArgumentException("The calendar system "
                    + cal.getStringValue() + " cannot be handled");
            }
            return getTimestepsForChronology(timeAxis, chron);
        }
    }

    /**
     * Creates a list of DateTimes in a non-standard calendar system. All of the
     * DateTimes will have a zero time zone offset (i.e. UTC).
     */
    private static List<DateTime> getTimestepsForChronology(CoordinateAxis1DTime timeAxis, Chronology chron)
    {
        // Get the units of the time axis, e.g. "days since 1970-1-1 0:0:0"
        String timeAxisUnits = timeAxis.getUnitsString();
        int indexOfSince = timeAxisUnits.indexOf(" since ");

        // Get the units of the time axis, e.g. "days", "months"
        String unitIncrement = timeAxisUnits.substring(0, indexOfSince);
        // Get the number of milliseconds this represents
        long unitLength = TimeUtils.getUnitLengthMillis(unitIncrement);

        // Get the base date of the axis, e.g. "1970-1-1 0:0:0"
        String baseDateTimeString = timeAxisUnits.substring(indexOfSince + " since ".length());
        DateTime baseDateTime = TimeUtils.parseUdunitsTimeString(baseDateTimeString, chron);

        // Now create and return the axis values
        List<DateTime> timesteps = new ArrayList<DateTime>();
        for (double val : timeAxis.getCoordValues())
        {
            timesteps.add(baseDateTime.plus((long)(unitLength * val)));
        }

        return timesteps;
    }

    /**
     * Reads a set of points at a given time and elevation from the given
     * GridDatatype. This method will internally create a {@link HorizontalGrid}
     * object with each invocation; if you expect to call this method multiple
     * times, greater efficiency may be gained by creating the HorizontalGrid
     * once and calling
     * {@link #readHorizontalPoints(ucar.nc2.dataset.NetcdfDataset, java.lang.String, uk.ac.rdg.resc.edal.coverage.grid.HorizontalGrid, int, int, uk.ac.rdg.resc.edal.coverage.domain.Domain)}
     * .
     * 
     * @param nc
     *            The (already-opened) NetcdfDataset from which we'll read data
     * @param varId
     *            The ID of the variable from which we will read data
     * @param tIndex
     *            The time index, ignored if the grid has no time axis
     * @param zIndex
     *            The elevation index, ignored if the grid has no elevation axis
     * @param targetDomain
     *            The list of horizontal points for which we need data
     * @return a List of floating point numbers, one for each point in the
     *         {@code targetDomain}, in the same order. Missing values (e.g.
     *         land pixels in oceanography data} are represented as nulls.
     * @throws IllegalArgumentException
     *             if there is no variable in the dataset with the id
     *             {@code varId}.
     * @throws IOException
     *             if there was an error reading data from the data source
     */
    public static List<Float> readHorizontalPoints(NetcdfDataset nc, String varId,
            int tIndex, int zIndex, Domain<HorizontalPosition> targetDomain)
            throws IOException
    {
        // TODO: will end up calling this method twice
        GridDatatype grid = getGridDatatype(nc, varId);
        HorizontalGrid sourceGrid = createHorizontalGrid(grid.getCoordinateSystem());
        return readHorizontalPoints(nc, grid, sourceGrid, tIndex, zIndex, targetDomain);
    }

    /**
     * Reads a set of points at a given time from the given GridDatatype at a
     * number of elevations.
     * 
     * @param nc
     *            The (already-opened) NetcdfDataset from which we'll read data
     * @param varId
     *            The ID of the variable from which we will read data
     * @param sourceGrid
     *            object that maps between real-world and grid coordinates in
     *            the source data grid
     * @param tIndex
     *            The time index, ignored if the grid has no time axis
     * @param zIndices
     *            The elevation indices, ignored if the grid has no elevation
     *            axis
     * @param targetDomain
     *            The list of horizontal points for which we need data
     * @return a List of floating point numbers for each elevation; each list
     *         contains a value for each point in the {@code targetDomain}, in
     *         the same order. Missing values (e.g. land pixels in oceanography
     *         data} are represented as nulls.
     * @throws IllegalArgumentException
     *             if there is no variable in the dataset with the id
     *             {@code varId}.
     * @throws IOException
     *             if there was an error reading data from the data source
     */
    public static List<List<Float>> readVerticalSection(NetcdfDataset nc, String varId,
            HorizontalGrid sourceGrid, int tIndex, List<Integer> zIndices,
            Domain<HorizontalPosition> targetDomain)
            throws IOException
    {
        // TODO: will end up calling this method twice
        GridDatatype grid = getGridDatatype(nc, varId);
        // We create the pixelMap only once
        PixelMap pixelMap = new PixelMap(sourceGrid, targetDomain);
        DataReadingStrategy strategy = getOptimumDataReadingStrategy(pixelMap, nc);
        
        return readVerticalSection(nc, grid, tIndex, zIndices, pixelMap, strategy, (int)targetDomain.size());
    }
    
    public static List<List<Float>> readVerticalSection(NetcdfDataset nc, GridDatatype grid,
            int tIndex, List<Integer> zIndices, PixelMap pixelMap, DataReadingStrategy strategy,
            int targetDomainSize)
            throws IOException
    {
        // Defend against null values
        if (zIndices == null) zIndices = Arrays.asList(-1);
        List<List<Float>> data = new ArrayList<List<Float>>(zIndices.size());
        for (int zIndex : zIndices) {
            // It's very unlikely that the target domain will be bigger than
            // Integer.MAX_VALUE
            data.add(readHorizontalPoints(nc, grid, tIndex, zIndex, pixelMap, strategy, targetDomainSize));
        }
        return data;
    }
    
    
    /**
     * Reads a set of points at a given time and elevation from the given
     * GridDatatype. Use this method if you already have a
     * {@link HorizontalGrid} object created for the variable in question,
     * otherwise use
     * {@link #readHorizontalPoints(ucar.nc2.dataset.NetcdfDataset, java.lang.String, int, int, uk.ac.rdg.resc.edal.coverage.domain.Domain)}
     * .
     * 
     * @param nc
     *            The (already-opened) NetcdfDataset from which we'll read data
     * @param varId
     *            The ID of the variable from which we will read data
     * @param sourceGrid
     *            object that maps between real-world and grid coordinates in
     *            the source data grid
     * @param tIndex
     *            The time index, ignored if the grid has no time axis
     * @param zIndex
     *            The elevation index, ignored if the grid has no elevation axis
     * @param targetDomain
     *            The list of horizontal points for which we need data
     * @return a List of floating point numbers, one for each point in the
     *         {@code targetDomain}, in the same order. Missing values (e.g.
     *         land pixels in oceanography data} are represented as nulls.
     * @throws IllegalArgumentException
     *             if there is no variable in the dataset with the id
     *             {@code varId}.
     * @throws IOException
     *             if there was an error reading data from the data source
     */
    public static List<Float> readHorizontalPoints(NetcdfDataset nc, String varId,
            HorizontalGrid sourceGrid, int tIndex, int zIndex,
            Domain<HorizontalPosition> targetDomain)
            throws IOException
    {
        GridDatatype grid = getGridDatatype(nc, varId);
        return readHorizontalPoints(nc, grid, sourceGrid, tIndex, zIndex, targetDomain);
    }

    /**
     * Reads a set of points at a given time and elevation from the given
     * GridDatatype. Use this method if you already have a
     * {@link HorizontalGrid} object created for the variable in question,
     * otherwise use
     * {@link #readHorizontalPoints(ucar.nc2.dataset.NetcdfDataset, java.lang.String, int, int, uk.ac.rdg.resc.edal.coverage.domain.Domain)}
     * .
     * 
     * @param nc
     *            The (already-opened) NetcdfDataset from which we'll read data
     * @param grid
     *            The GridDatatype object representing the data to be read
     * @param sourceGrid
     *            object that maps between real-world and grid coordinates in
     *            the source data grid
     * @param tIndex
     *            The time index, ignored if the grid has no time axis
     * @param zIndex
     *            The elevation index, ignored if the grid has no elevation axis
     * @param targetDomain
     *            The list of horizontal points for which we need data
     * @return a List of floating point numbers, one for each point in the
     *         {@code targetDomain}, in the same order. Missing values (e.g.
     *         land pixels in oceanography data} are represented as nulls.
     * @throws IllegalArgumentException
     *             if there is no variable in the dataset with the id
     *             {@code varId}.
     * @throws IOException
     *             if there was an error reading data from the data source
     */
    public static List<Float> readHorizontalPoints(NetcdfDataset nc, GridDatatype grid,
            HorizontalGrid sourceGrid, int tIndex, int zIndex,
            Domain<HorizontalPosition> targetDomain)
            throws IOException
    {
        // Create the mapping between the requested points in the target domain
        // and the nearest cells in the source grid
        long start = System.nanoTime();
        PixelMap pixelMap = new PixelMap(sourceGrid, targetDomain);
        long finish = System.nanoTime();
        System.out.printf("Pixel map created in %f ms%n", (finish - start) / 1.e6);
        
        if (pixelMap.isEmpty())
        {
            // There is no overlap between the source data grid and the target
            // domain.  Return a list of null values.
            // It's very unlikely that the target domain will be bigger than
            // Integer.MAX_VALUE
            return nullList((int)targetDomain.size());
        }

        return readHorizontalPoints(nc, grid, tIndex, zIndex, pixelMap, (int)targetDomain.size());
    }

    static List<Float> readHorizontalPoints(NetcdfDataset nc, GridDatatype grid,
            int tIndex, int zIndex, PixelMap pixelMap, int targetDomainSize)
            throws IOException
    {
        DataReadingStrategy strategy = getOptimumDataReadingStrategy(pixelMap, nc);
        
        return readHorizontalPoints(nc, grid, tIndex, zIndex, pixelMap, strategy, targetDomainSize);
    }

    public static List<Float> readHorizontalPoints(NetcdfDataset nc, GridDatatype grid,
            int tIndex, int zIndex, PixelMap pixelMap, DataReadingStrategy strategy,
            int targetDomainSize)
            throws IOException
    {
        // Create an array of the right size to hold the data
        float[] data = new float[targetDomainSize];
        Arrays.fill(data, Float.NaN); // Will be represented as nulls in the returned List

        logger.debug("Reading data using strategy {}", strategy);
        long start = System.nanoTime();
        int bytesRead = strategy.readData(tIndex, zIndex, grid, pixelMap, data);
        long finish = System.nanoTime();
        logger.debug("{} bytes read in {} ms", bytesRead, (finish - start) / 1.e6);

        // Wrap the data array as an immutable list and return
        return wrap(data);
    }

    /**
     * Returns an immutable List of the given size in which all values are null.
     * 
     * @todo we could cache instances of this object for some typical sizes
     *       (e.g. 256x256)
     */
    private static List<Float> nullList(final int size)
    {
        return new AbstractList<Float>()
        {
            @Override public Float get(int index) {
                if (index < 0 || index >= size) throw new IndexOutOfBoundsException();
                return null;
            }

            @Override public int size() { return size; }
        };
    }

    /**
     * Wraps a float array as an immutable List. NaNs in the passed array will
     * be returned as null values.
     */
    public static List<Float> wrap(final float[] arr)
    {
        return new AbstractList<Float>()
        {
            @Override
            public Float get(int index) {
                float val = arr[index];
                return Float.isNaN(val) ? null : val;
            }

            @Override
            public int size() { return arr.length; }
        };
    }

    public static GridDatatype getGridDatatype(NetcdfDataset nc, String varId)
            throws IOException
    {
        GridDataset gd = getGridDataset(nc);
        if (gd == null)
        {
            throw new IllegalArgumentException("Dataset does not contain gridded data");
        }
        GridDatatype grid = gd.findGridDatatype(varId);
        if (grid == null)
        {
            throw new IllegalArgumentException("No variable with name " + varId);
        }
        return grid;
    }

    /**
     * Reads a timeseries of points from the given GridDatatype at a given
     * elevation and xy location
     * 
     * @param nc
     *            The (already-opened) NetcdfDataset from which we'll read data
     * @param varId
     *            The ID of the variable from which we will read data
     * @param horizGrid
     *            object that maps between real-world and grid coordinates in
     *            the source data grid
     * @param tIndices
     *            The list of indices along the time axis
     * @param zIndex
     *            The elevation index, ignored if the grid has no elevation axis
     * @param xy
     *            The horizontal location of the required timeseries
     * @return a list of floating-point numbers, one for each of the time
     *         indices. Missing values (e.g. land pixels in oceanography data}
     *         are represented as nulls.
     * @throws IOException
     *             if there was an error reading data from the data source
     */
    public static List<Float> readTimeseries(NetcdfDataset nc, String varId,
            HorizontalGrid horizGrid, List<Integer> tIndices,
            int zIndex, HorizontalPosition xy)
            throws IOException
    {
        GridDatatype grid = getGridDatatype(nc, varId);
        GridCoordinates gridCoords = horizGrid.findNearestGridPoint(xy);
        if (gridCoords == null)
        {
            // The point is outside the domain of the coord sys, so return
            // a list of nulls
            return nullList(tIndices.size());
        }

        int i = gridCoords.getCoordinateValue(0);
        int j = gridCoords.getCoordinateValue(1);
        int firstTIndex = tIndices.get(0);
        int lastTIndex = tIndices.get(tIndices.size() - 1);

        RangesList rangesList = new RangesList(grid);
        rangesList.setTRange(firstTIndex, lastTIndex);
        rangesList.setZRange(zIndex, zIndex);
        rangesList.setYRange(j, j);
        rangesList.setXRange(i, i);

        // We read data for the whole time range.  This may mean grabbing
        // data we don't need.
        // TODO: use a datareadingstrategy here to read point-by-point for
        // local files?
        DataChunk dataChunk = DataChunk.readDataChunk(grid.getVariable(), rangesList);

        // Copy the data to the required array, discarding the points we
        // don't need
        List<Float> tsData = new ArrayList<Float>(tIndices.size());
        Index index = dataChunk.getIndex();
        index.set(new int[index.getRank()]);
        for (int tIndex : tIndices)
        {
            int tIndexOffset = tIndex - firstTIndex;
            if (tIndexOffset < 0) tIndexOffset = 0; // This will happen if the layer has no t axis
            index.setDim(rangesList.getTAxisIndex(), tIndexOffset);
            // Read the data from the chunk, applying enhancement if necessary
            float val = dataChunk.readFloatValue(index);
            // Replace missing values with nulls
            tsData.add(Float.isNaN(val) ? null : val);
        }

        return tsData;
    }

    /**
     * @return the value of the standard_name attribute of the variable, or the
     *         long_name if it does not exist, or the unique id if neither of
     *         these attributes exist.
     */
    public static String getVariableTitle(Variable var)
    {
        Attribute stdNameAtt = var.findAttributeIgnoreCase("standard_name");
        if (stdNameAtt == null || stdNameAtt.getStringValue().trim().equals(""))
        {
            Attribute longNameAtt = var.findAttributeIgnoreCase("long_name");
            if (longNameAtt == null || longNameAtt.getStringValue().trim().equals(""))
            {
                return var.getFullName();
            }
            else
            {
                return longNameAtt.getStringValue();
            }
        }
        else
        {
            return stdNameAtt.getStringValue();
        }
    }
    
    public static void main(String[] args) throws Exception
    {
        NetcdfDataset nc = NetcdfDataset.openDataset("C:\\Godiva2_data\\Nancy DeLosa\\20120930_v_195359_l_0000000.nc");
        GridDataset gds = getGridDataset(nc);
        Collection<CoverageMetadata> cms = readCoverageMetadata(gds);
        for (CoverageMetadata cm : cms) {
            System.out.printf("%s (%s)%n", cm.getTitle(), cm.getId());
        }
        
        int width = 512;
        int height = 256;
        
        HorizontalGrid targetGrid = new RegularGridImpl(DefaultGeographicBoundingBox.WORLD, width, height);
        HorizontalGrid easeGrid = new RegularGridImpl(-2560000, -1760000, 2560000, 1760000,
                CRS.decode("EPSG:53408"), width, height);
        HorizontalGrid npsGrid = new RegularGridImpl(-10700000, -10700000, 14700000, 14700000,
                CRS.decode("EPSG:32661"), width, height);
        
        
        long start = System.nanoTime();
        List<Float> data = readHorizontalPoints(nc, "RemappedSatellite", 0, 0, npsGrid);
        long finish = System.nanoTime();
        System.out.printf("Read data in %f milliseconds%n", (finish - start) / 1e6);
        
        ImageProducer im = new ImageProducer.Builder()
            .width(width)
            .height(height)
            .build();
        
        im.addFrame(data, null);
        BufferedImage bim = im.getRenderedFrames().get(0);
        ImageIO.write(bim, "png", new File("C:\\Users\\Jon\\Desktop\\sat.png"));
        
        nc.close();
    
    }

}<|MERGE_RESOLUTION|>--- conflicted
+++ resolved
@@ -39,12 +39,7 @@
 import java.util.Formatter;
 import java.util.List;
 import java.util.Map;
-
-<<<<<<< HEAD
-=======
 import javax.imageio.ImageIO;
-
->>>>>>> 1977a489
 import org.geotoolkit.metadata.iso.extent.DefaultGeographicBoundingBox;
 import org.geotoolkit.referencing.CRS;
 import org.geotoolkit.referencing.crs.DefaultGeographicCRS;
@@ -398,15 +393,9 @@
             List<DateTime> timesteps = new ArrayList<DateTime>();
             // Use the Java NetCDF library's built-in date parsing code
             //for (Date date : timeAxis.getTimeDates())
-<<<<<<< HEAD
-            for (CalendarDate date : timeAxis.getCalendarDates() )
-            {
-                timesteps.add(new DateTime(date.getMillis() , DateTimeZone.UTC));
-=======
             for (CalendarDate date : timeAxis.getCalendarDates()  )
             {
                 timesteps.add(new DateTime(date.getMillis(), DateTimeZone.UTC));
->>>>>>> 1977a489
             }
             return timesteps;
         }
